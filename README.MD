# Workerful [![GoDoc](https://godoc.org/github.com/oblq/goms?status.svg)](https://godoc.org/github.com/oblq/workerful)

**Workerful** is a simple yet powerful worker pool.

### Getting Started

### Installation

```sh
$ go get github.com/oblq/workerful
```

### Init

Two parameters are required, it is possible to pass the config as a yaml file path or the workerful.Config struct.

| Parameter   | Description  | Default
| :---        |     :---     |     :---
| queue_size    | Determine the size of the queue. Use 0 to have an unbuffered jobQueue channel. | 
| workers | The number of parallel jobs to be executed. Using `0` will load the default value. | `runtime.NumCPU()`

Get a new instance:
```go
    wp := workerful.NewWorkerful("", &workerful.Config{QueueSize: 0, Workers: 0})
```

...or init the singleton:

```go
    wp := workerful.InitShared("", &workerful.Config{QueueSize: 0, Workers: 0})
    // ...then grab the preloaded shared instance from anywhere:
    workerful.Shared()
```

### Push a job

<<<<<<< HEAD
You can push a simple `func()` or a more complex custom Job (see `workerful.Job` interface).
Both `PushFunc(job func())` and `PushJob(job Job)` funcs add jobs without blocking (in case you push more jobs than the queue_size). 
=======
You can push a simple `func() error` or a more complex custom Job (see `workerful.Job` interface).
>>>>>>> 99c2de7a

Push a simple func():
```go
    wp.PushFunc(func() error { 
    	println("func executed...")
    })

    // Non blocking, useful with buffered channels.
    wp.PushFuncAsync(func() error { 
    	println("func executed...")
    })
```

Push a custom job if you need to do pass parameters:
```go
    // CustomJob implement the workerful.Job interface (DoTheJob())
    type CustomJob struct {
        Responses chan int
        ID        int
    }
    
    func (cj CustomJob) DoTheJob() {
        time.Sleep(time.Second)
        println("job", cj.ID, "executed...")
        cj.Responses <- 1
    }
        	
    responses := make(chan int, 0)

    wp.PushJob(CustomJob{responses, 1})
<<<<<<< HEAD
=======
        
    // Non blocking, useful with buffered channels.
    wp.PushJobAsync(CustomJob{responses, 1})
```

### Get status

```go
    doneJobs, failedJobs, inQueueJobs := wp.Status()
>>>>>>> 99c2de7a
```

### Graceful shutdown (and restart)

```go
    wp.Stop()
    wp.Restart()
```

## Author

- [Marco Muratori](mailto:marcomrtr@gmail.com) 

## License

Workerful is available under the MIT license. See the [LICENSE](./LICENSE) file for more information.<|MERGE_RESOLUTION|>--- conflicted
+++ resolved
@@ -34,12 +34,7 @@
 
 ### Push a job
 
-<<<<<<< HEAD
-You can push a simple `func()` or a more complex custom Job (see `workerful.Job` interface).
-Both `PushFunc(job func())` and `PushJob(job Job)` funcs add jobs without blocking (in case you push more jobs than the queue_size). 
-=======
 You can push a simple `func() error` or a more complex custom Job (see `workerful.Job` interface).
->>>>>>> 99c2de7a
 
 Push a simple func():
 ```go
@@ -70,8 +65,6 @@
     responses := make(chan int, 0)
 
     wp.PushJob(CustomJob{responses, 1})
-<<<<<<< HEAD
-=======
         
     // Non blocking, useful with buffered channels.
     wp.PushJobAsync(CustomJob{responses, 1})
@@ -81,7 +74,6 @@
 
 ```go
     doneJobs, failedJobs, inQueueJobs := wp.Status()
->>>>>>> 99c2de7a
 ```
 
 ### Graceful shutdown (and restart)
